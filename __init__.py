<<<<<<< HEAD
from .basedevice import BaseDevice, OptimizationException, zero_mask, project
=======
from .basedevice import BaseDevice, OptimizationException
>>>>>>> 3e085ebb
from .deviceset import DeviceSet
from .utils import care2bounds, on2bounds, zero_mask, project
from .device import Device
from .cdevice import CDevice
from .idevice import IDevice
from .tdevice import TDevice
from .sdevice import SDevice
from .pvdevice import PVDevice
from .gdevice import GDevice
from .adevice import ADevice
from .vldevice import VLDevice
from .idevice2 import IDevice2
from .cdevice2 import CDevice2
from .blobdevice import BlobDevice
from .windowdevice import WindowDevice


__all__ = [
<<<<<<< HEAD
  'DeviceSet', 'care2bounds', 'zero_mask', 'project', 'OptimizationException',
  'BaseDevice', 'Device', 'CDevice', 'IDevice', 'TDevice', 'SDevice', 'PVDevice', 'GDevice',
  'ADevice', 'VLDevice', 'IDevice2', 'CDevice2', 'BlobDevice', 'WindowDevice'
=======
  'BaseDevice', 'OptimizationException', 'DeviceSet',
  'care2bounds', 'on2bounds', 'zero_mask', 'project',
  'Device', 'CDevice', 'IDevice', 'TDevice', 'SDevice', 'PVDevice', 'GDevice', 'ADevice',
  'VLDevice', 'IDevice2', 'CDevice2', 'BlobDevice'
>>>>>>> 3e085ebb
]<|MERGE_RESOLUTION|>--- conflicted
+++ resolved
@@ -1,8 +1,4 @@
-<<<<<<< HEAD
-from .basedevice import BaseDevice, OptimizationException, zero_mask, project
-=======
 from .basedevice import BaseDevice, OptimizationException
->>>>>>> 3e085ebb
 from .deviceset import DeviceSet
 from .utils import care2bounds, on2bounds, zero_mask, project
 from .device import Device
@@ -17,18 +13,11 @@
 from .idevice2 import IDevice2
 from .cdevice2 import CDevice2
 from .blobdevice import BlobDevice
-from .windowdevice import WindowDevice
 
 
 __all__ = [
-<<<<<<< HEAD
-  'DeviceSet', 'care2bounds', 'zero_mask', 'project', 'OptimizationException',
-  'BaseDevice', 'Device', 'CDevice', 'IDevice', 'TDevice', 'SDevice', 'PVDevice', 'GDevice',
-  'ADevice', 'VLDevice', 'IDevice2', 'CDevice2', 'BlobDevice', 'WindowDevice'
-=======
   'BaseDevice', 'OptimizationException', 'DeviceSet',
   'care2bounds', 'on2bounds', 'zero_mask', 'project',
   'Device', 'CDevice', 'IDevice', 'TDevice', 'SDevice', 'PVDevice', 'GDevice', 'ADevice',
   'VLDevice', 'IDevice2', 'CDevice2', 'BlobDevice'
->>>>>>> 3e085ebb
 ]