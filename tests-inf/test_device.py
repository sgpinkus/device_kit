--- conflicted
+++ resolved
@@ -4,16 +4,9 @@
 from pprint import pprint
 import matplotlib as mpl
 import matplotlib.pyplot as plt
-<<<<<<< HEAD
-from device import *
-from device.tests.test_device import *
-from device.blobdevice import TemporalVariance
-from device.windowdevice import *
-=======
 from device_kit import *
 from device_kit.tests.test_device import *
 from device_kit.blobdevice import TemporalVariance
->>>>>>> 3e085ebb
 
 np_printoptions = {
   'linewidth': 1e6,
@@ -155,8 +148,10 @@
     u = lambda x: d.u(x, 0)/24
     deriv = lambda x: d.deriv(x, 0).sum()/24
     ax = np.linspace(bounds[0]-50, bounds[1]+50)
-    print('u[100,200] = ', u(bounds[0]), u(bounds[1]))
-    print('u`[100,200] = ', deriv(bounds[0]), deriv(bounds[1]))
+    print(ax)
+    print(np.vectorize(u)(ax))
+    print(np.vectorize(deriv)(ax))
+    print(deriv(d.lbounds), deriv(d.hbounds))
     plt.plot(ax, np.vectorize(u)(ax))
     # plt.plot(ax, np.vectorize(deriv)(ax))
     plt.axvline(bounds[0], label='min', color='k')
@@ -326,7 +321,7 @@
     d = BlobDevice('blob', 5, np.stack((np.zeros(5), np.ones(5)), axis=1))
     f = lambda x: d.u(x, 0)
     a_min, a_max = 1e6, -1e6
-    for i in range(100):
+    for i in range(10):
       x1, x2 = np.random.random(5)/10, np.random.random(5)/10
       y1, y2  = f(x1), f(x2)
       l = lambda a: f(x1 + a*(x2-x1))
@@ -335,7 +330,7 @@
       plt.plot(ax, np.vectorize(l)(np.linspace(0,1,100)), color=colors[i%10])
       plt.plot(ax, ax, color=colors[i%10])
       plt.plot(np.linspace(a_min, a_max, 100), np.linspace(a_min, a_max, 100), color='gray', ls='-.')
-    plt.title('BlobDevice utility between x100 random pair of points')
+    plt.title('BlobDevice utility function over the line between two random points x1 -> x2')
     plt.show()
 
   def test_inertia_more(self):
@@ -347,42 +342,14 @@
     f = lambda a: TemporalVariance.inertia((1-a)*x1+a*x2)
     ax = np.linspace(0,1,100)
     plt.plot(ax, np.vectorize(f)(ax))
-    plt.title('Value of BlobDevice cost function between two impulses')
     plt.show()
     x2 *= 0
     plt.plot(ax, np.vectorize(f)(ax))
     plt.show()
 
 
-<<<<<<< HEAD
-class TestWindowDevice():
-  ''' '''
-
-  def test_all(self):
-    ''' '''
-    x = np.array(list('1111000000'), dtype=float)
-    f = lambda a: -1*WindowPenalty(5)(a*y + (1-a)*x)
-    ax = np.linspace(0,1,40)
-    for i in range(10):
-      y = np.roll(x, i)
-      print(x,y)
-      plt.plot(np.vectorize(f)(ax))
-    plt.show()
-    x = np.roll(x,4)
-    for i in range(-4,4):
-      y = np.roll(x, i)
-      print(x,y)
-      plt.plot(np.vectorize(f)(ax))
-    plt.show()
-    for i in range(10):
-      y = np.random.random(10)
-      print(x,y)
-      plt.plot(np.vectorize(f)(ax))
-    plt.show()
-=======
->>>>>>> 3e085ebb
 
 # TestSDevice().test_all()
-TestIDevice2().test_all()
+# TestIDevice2().test_all()
 # TestCDevice2().test_all()
-# TestWindowDevice().test_all()+TestBlobDevice().test_all()